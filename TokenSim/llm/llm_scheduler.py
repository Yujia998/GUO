--- conflicted
+++ resolved
@@ -148,10 +148,7 @@
         max_parallem_sum=None,
         max_occupy_ratio: float = 1,
         shared_cache: bool = False,
-<<<<<<< HEAD
-=======
         eviction_policy: str = "lru",  # "lru" or "lfu"
->>>>>>> 12bb7307
     ):
         super().__init__()
 
@@ -165,10 +162,7 @@
             num_gpu_blocks=self.cache_config.num_gpu_blocks,
             num_cpu_blocks=self.cache_config.num_cpu_blocks,
             shared_cache=shared_cache,
-<<<<<<< HEAD
-=======
             eviction_policy=eviction_policy,
->>>>>>> 12bb7307
             debug=self.cache_config.debug,
         )
 
