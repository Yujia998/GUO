--- conflicted
+++ resolved
@@ -2,15 +2,9 @@
 
 ./benchmark.py \
     --batching paged-attn \
-<<<<<<< HEAD
-    --block_size 64 \
-    --swap_policy eager \
-    --prompt_count 100 \
-=======
     --block_size 32\
     --swap_policy eager \
     --prompt_count 1000 \
->>>>>>> 12bb7307
     --prompt_lens_mean 55 \
     --generation_lens_mean 7 \
     --cluster ./data/clusters/1_a100/h1.json \
